--- conflicted
+++ resolved
@@ -27,14 +27,4 @@
     @abstractmethod
     def close(self, connection: Any) -> None:
         """Closes the connection."""
-<<<<<<< HEAD
-        pass
-=======
-        pass
-
-# Specific connectors could be implemented later:
-# - SQLiteConnector
-# - MySQLConnector
-# - PostgresConnector
-# - NoSQLConnector
->>>>>>> cf22c83d
+        pass