--- conflicted
+++ resolved
@@ -1,404 +1,186 @@
-﻿namespace CorebrainCS;
-
-using System;
-using System.Diagnostics;
-using System.Collections.Generic;
-
-/// <summary>
-/// Creates the main corebrain interface.
-/// </summary>
-/// <param name="pythonPath">Path to the python which works with the corebrain cli, for example if you create the ./.venv you pass the path to the ./.venv python executable</param>
-/// <param name="scriptPath">Path to the corebrain cli script, if you installed it globally you just pass the `corebrain` path</param>
-/// <param name="verbose"></param>
-public class CorebrainCS(string pythonPath = "python", string scriptPath = "corebrain", bool verbose = false)
-{
-  private readonly string _pythonPath = Path.GetFullPath(pythonPath);
-  private readonly string _scriptPath = Path.GetFullPath(scriptPath);
-  private readonly bool _verbose = verbose;
-
-<<<<<<< HEAD
-
-  /// Shows help message with all available commands
-
-  public string Help()
-  {
-    return ExecuteCommand("--help");
-  }
-
-
-  /// Shows the current version of the Corebrain SDK
-
-=======
-  /// <summary>
-  /// Executes the CLI with the "--help" flag.
-  /// </summary>
-  /// <returns>Help text from the Corebrain CLI.</returns>
-  public string Help() {
-    return ExecuteCommand("--help");
-  }
-
-  /// <summary>
-  /// Executes the CLI with the "--version" flag.
-  /// </summary>
-  /// <returns>The version of the Corebrain CLI.</returns>
->>>>>>> 316f9ecb
-  public string Version()
-  {
-    return ExecuteCommand("--version");
-  }
-
-<<<<<<< HEAD
-  /// Checks system status including:
-  /// - API Server status
-  /// - Redis status
-  /// - SSO Server status
-  /// - MongoDB status
-  /// - Required libraries installation
-
-  public string CheckStatus()
-  {
-    return ExecuteCommand("--check-status");
-  }
-
-
-  /// Checks system status with optional API URL and token parameters
-
-  public string CheckStatus(string? apiUrl = null, string? token = null)
-  {
-    var args = new List<string> { "--check-status" };
-
-    if (!string.IsNullOrEmpty(apiUrl))
-    {
-      if (!Uri.IsWellFormedUriString(apiUrl, UriKind.Absolute))
-        throw new ArgumentException("Invalid API URL format", nameof(apiUrl));
-
-      args.Add($"--api-url \"{apiUrl}\"");
-    }
-
-    if (!string.IsNullOrEmpty(token))
-      args.Add($"--token \"{token}\"");
-
-    return ExecuteCommand(string.Join(" ", args));
-  }
-
-  /// Authenticates with SSO using username and password
-
-  public string Authentication(string username, string password)
-  {
-    if (string.IsNullOrWhiteSpace(username))
-    {
-      throw new ArgumentException("Username cannot be empty or whitespace", nameof(username));
-    }
-
-    if (string.IsNullOrWhiteSpace(password))
-    {
-      throw new ArgumentException("Password cannot be empty or whitespace", nameof(password));
-    }
-
-    var escapedUsername = username.Replace("\"", "\\\"");
-    var escapedPassword = password.Replace("\"", "\\\"");
-=======
-  /// <summary>
-  /// Starts interactive configuration of the Corebrain CLI.
-  /// </summary>
-  /// <returns>Output from the configuration process.</returns>
-  public string Configure()
-  {
-    return ExecuteCommand("--configure");
-  }
-
-  /// <summary>
-  /// Lists all stored configurations.
-  /// </summary>
-  /// <returns>Configuration listing.</returns>
-  public string ListConfigs()
-  {
-    return ExecuteCommand("--list-configs");
-  }
-
-  /// <summary>
-  /// Removes a stored configuration.
-  /// </summary>
-  /// <returns>Result of the remove operation.</returns>
-  public string RemoveConfig()
-  {
-    return ExecuteCommand("--remove-config");
-  }
-
-  /// <summary>
-  /// Shows the schema used by Corebrain.
-  /// </summary>
-  /// <returns>The current schema as a string.</returns>
-  public string ShowSchema()
-  {
-    return ExecuteCommand("--show-schema");
-  }
-
-  /// <summary>
-  /// Extracts the current schema to the console.
-  /// </summary>
-  /// <returns>The extracted schema.</returns>
-  public string ExtractSchema()
-  {
-    return ExecuteCommand("--extract-schema");
-  }
-
-  /// <summary>
-  /// Extracts schema and saves it to a default file ("test").
-  /// </summary>
-  /// <returns>CLI output from the extract operation.</returns>
-  public string ExtractSchemaToDefaultFile()
-  {
-    return ExecuteCommand("--extract-schema --output-file test");
-  }
-  
-  /// <summary>
-  /// Extracts schema with a specific configuration ID.
-  /// </summary>
-  /// <returns>CLI output from the operation.</returns>
-  public string ConfigID()
-  {
-    return ExecuteCommand("--extract-schema --config-id config");
-  }
-
-  /// <summary>
-  /// Sets the authentication token.
-  /// </summary>
-  /// <param name="token">Authentication token.</param>
-  /// <returns>Result of setting the token.</returns>
-  public string SetToken(string token)
-  {
-    return ExecuteCommand($"--token {token}");
-  }
-
-  /// <summary>
-  /// Sets the API key.
-  /// </summary>
-  /// <param name="apikey">API key string.</param>
-  /// <returns>Result of setting the API key.</returns>
-  public string ApiKey(string apikey)
-  {
-    return ExecuteCommand($"--api-key {apikey}");
-  }
-  
-  /// <summary>
-  /// Sets the API URL.
-  /// </summary>
-  /// <param name="apiurl">A valid HTTP or HTTPS URL.</param>
-  /// <returns>CLI output after setting the URL.</returns>
-  public string ApiUrl(string apiurl)
-  {
-    if (string.IsNullOrWhiteSpace(apiurl))
-    {
-      throw new ArgumentException("API URL cannot be empty or whitespace", nameof(apiurl));
-    }
-
-    if (!Uri.TryCreate(apiurl, UriKind.Absolute, out var uriResult) ||
-        (uriResult.Scheme != Uri.UriSchemeHttp && uriResult.Scheme != Uri.UriSchemeHttps))
-    {
-      throw new ArgumentException("Invalid API URL format. Must be a valid HTTP/HTTPS URL", nameof(apiurl));
-    }
-
-    var escapedUrl = apiurl.Replace("\"", "\\\"");
-    return ExecuteCommand($"--api-url \"{escapedUrl}\"");
-  } 
-  
-  /// <summary>
-  /// Sets the Single Sign-On (SSO) URL.
-  /// </summary>
-  /// <param name="ssoUrl">A valid SSO URL.</param>
-  /// <returns>CLI output after setting the SSO URL.</returns>
-  public string SsoUrl(string ssoUrl)
-  {
-    if (string.IsNullOrWhiteSpace(ssoUrl))
-    {
-      throw new ArgumentException("SSO URL cannot be empty or whitespace", nameof(ssoUrl));
-    }
-
-    if (!Uri.TryCreate(ssoUrl, UriKind.Absolute, out var uriResult) ||
-        (uriResult.Scheme != Uri.UriSchemeHttp && uriResult.Scheme != Uri.UriSchemeHttps))
-    {
-      throw new ArgumentException("Invalid SSO URL format. Must be a valid HTTP/HTTPS URL", nameof(ssoUrl));
-    }
->>>>>>> 316f9ecb
-
-    return ExecuteCommand($"--authentication --username \"{escapedUsername}\" --password \"{escapedPassword}\"");
-  }
-<<<<<<< HEAD
-
-  /// Authenticates with SSO using a token
-
-  public string AuthenticationWithToken(string token)
-  {
-    if (string.IsNullOrWhiteSpace(token))
-    {
-      throw new ArgumentException("Token cannot be empty or whitespace", nameof(token));
-=======
-  
-  /// <summary>
-  /// Logs in using username and password.
-  /// </summary>
-  /// <param name="username">User's username.</param>
-  /// <param name="password">User's password.</param>
-  /// <returns>CLI output from login attempt.</returns>
-  public string Login(string username, string password)
-  {
-    if (string.IsNullOrWhiteSpace(username))
-    {
-      throw new ArgumentException("Username cannot be empty or whitespace", nameof(username));
-    }
-
-    if (string.IsNullOrWhiteSpace(password))
-    {
-      throw new ArgumentException("Password cannot be empty or whitespace", nameof(password));
->>>>>>> 316f9ecb
-    }
-
-    var escapedToken = token.Replace("\"", "\\\"");
-    return ExecuteCommand($"--authentication --token \"{escapedToken}\"");
-  }
-
-
-  /// Creates a new user account and generates an associated API Key
-
-  public string CreateUser()
-  {
-    return ExecuteCommand("--create-user");
-  }
-
-<<<<<<< HEAD
-
-  /// Launches the configuration wizard for setting up database connections
-
-  public string Configure()
-  {
-    return ExecuteCommand("--configure");
-  }
-
-  /// Lists all available database configurations
-
-  public string ListConfigs()
-  {
-    return ExecuteCommand("--list-configs");
-  }
-
-  /// Displays the database schema for a configured database
-  public string ShowSchema()
-  {
-    return ExecuteCommand("--show-schema");
-  }
-=======
-  /// <summary>
-  /// Logs in using an authentication token.
-  /// </summary>
-  /// <param name="token">Authentication token.</param>
-  /// <returns>CLI output from login attempt.</returns>
-  public string LoginWithToken(string token)
-  {
-    if (string.IsNullOrWhiteSpace(token))
-    {
-      throw new ArgumentException("Token cannot be empty or whitespace", nameof(token));
-    }
-
-    var escapedToken = token.Replace("\"", "\\\"");
-    return ExecuteCommand($"--login --token \"{escapedToken}\"");
-  }
-
-  //When youre logged in use this function
-  /// <summary>
-  /// Tests authentication status for the currently logged-in user.
-  /// </summary>
-  /// <returns>CLI output from the authentication test.</returns>
-  public string TestAuth()
-  {
-    return ExecuteCommand("--test-auth");
-  }
-
-  //Without beeing logged
-  /// <summary>
-  /// Tests authentication status using provided token and/or API URL.
-  /// </summary>
-  /// <param name="apiUrl">Optional API URL to use for the test.</param>
-  /// <param name="token">Optional token to use for the test.</param>
-  /// <returns>CLI output from the authentication test.</returns>
-  public string TestAuth(string? apiUrl = null, string? token = null)
-  {
-    var args = new List<string> { "--test-auth" };
-
-    if (!string.IsNullOrEmpty(apiUrl))
-    {
-      if (!Uri.IsWellFormedUriString(apiUrl, UriKind.Absolute))
-        throw new ArgumentException("Invalid API URL format", nameof(apiUrl));
-
-      args.Add($"--api-url \"{apiUrl}\"");
-    }
-
-    if (!string.IsNullOrEmpty(token))
-      args.Add($"--token \"{token}\"");
->>>>>>> 316f9ecb
-
-  /// Displays information about the currently authenticated user
-  public string WhoAmI()
-  {
-    return ExecuteCommand("--woami");
-  }
-
-  /// Launches the web-based graphical user interface
-  public string Gui()
-  {
-    return ExecuteCommand("--gui");
-  }
-<<<<<<< HEAD
-
-  private string ExecuteCommand(string arguments)
-=======
-  /// <summary>
-  /// Executes the given CLI command arguments using the configured Python and script paths.
-  /// </summary>
-  /// <param name="arguments">Command-line arguments for the Corebrain CLI.</param>
-  /// <returns>Standard output from the executed command.</returns>
-  /// <exception cref="InvalidOperationException">Thrown if there is an error in the CLI output.</exception>
-  public string ExecuteCommand(string arguments)
->>>>>>> 316f9ecb
-  {
-    if (_verbose)
-    {
-      Console.WriteLine($"Executing: {_pythonPath} {_scriptPath} {arguments}");
-    }
-
-    var process = new Process
-    {
-      StartInfo = new ProcessStartInfo
-      {
-        FileName = _pythonPath,
-        Arguments = $"\"{_scriptPath}\" {arguments}",
-        RedirectStandardOutput = true,
-        RedirectStandardError = true,
-        UseShellExecute = false,
-        CreateNoWindow = true
-      }
-    };
-
-    process.Start();
-    var output = process.StandardOutput.ReadToEnd();
-    var error = process.StandardError.ReadToEnd();
-    process.WaitForExit();
-
-    if (_verbose)
-    {
-      Console.WriteLine("Command output:");
-      Console.WriteLine(output);
-      if (!string.IsNullOrEmpty(error))
-      {
-        Console.WriteLine("Error output:\n" + error);
-      }
-    }
-
-    if (!string.IsNullOrEmpty(error))
-    {
-      throw new InvalidOperationException($"Python CLI error: {error}");
-    }
-
-    return output.Trim();
-  }
+﻿namespace CorebrainCS;
+
+using System;
+using System.Diagnostics;
+using System.Collections.Generic;
+
+/// <summary>
+/// Creates the main corebrain interface.
+/// </summary>
+/// <param name="pythonPath">Path to the python which works with the corebrain cli, for example if you create the ./.venv you pass the path to the ./.venv python executable</param>
+/// <param name="scriptPath">Path to the corebrain cli script, if you installed it globally you just pass the `corebrain` path</param>
+/// <param name="verbose"></param>
+public class CorebrainCS(string pythonPath = "python", string scriptPath = "corebrain", bool verbose = false)
+{
+  private readonly string _pythonPath = Path.GetFullPath(pythonPath);
+  private readonly string _scriptPath = Path.GetFullPath(scriptPath);
+  private readonly bool _verbose = verbose;
+
+  /// Shows help message with all available commands
+
+  public string Help()
+  {
+    return ExecuteCommand("--help");
+  }
+
+
+  /// Shows the current version of the Corebrain SDK
+
+  public string Version()
+  {
+    return ExecuteCommand("--version");
+  }
+
+  /// Checks system status including:
+  /// - API Server status
+  /// - Redis status
+  /// - SSO Server status
+  /// - MongoDB status
+  /// - Required libraries installation
+
+  public string CheckStatus()
+  {
+    return ExecuteCommand("--check-status");
+  }
+
+
+  /// Checks system status with optional API URL and token parameters
+
+  public string CheckStatus(string? apiUrl = null, string? token = null)
+  {
+    var args = new List<string> { "--check-status" };
+
+    if (!string.IsNullOrEmpty(apiUrl))
+    {
+      if (!Uri.IsWellFormedUriString(apiUrl, UriKind.Absolute))
+        throw new ArgumentException("Invalid API URL format", nameof(apiUrl));
+
+      args.Add($"--api-url \"{apiUrl}\"");
+    }
+
+    if (!string.IsNullOrEmpty(token))
+      args.Add($"--token \"{token}\"");
+
+    return ExecuteCommand(string.Join(" ", args));
+  }
+
+  /// Authenticates with SSO using username and password
+
+  public string Authentication(string username, string password)
+  {
+    if (string.IsNullOrWhiteSpace(username))
+    {
+      throw new ArgumentException("Username cannot be empty or whitespace", nameof(username));
+    }
+
+    if (string.IsNullOrWhiteSpace(password))
+    {
+      throw new ArgumentException("Password cannot be empty or whitespace", nameof(password));
+    }
+
+    var escapedUsername = username.Replace("\"", "\\\"");
+    var escapedPassword = password.Replace("\"", "\\\"");
+
+
+    return ExecuteCommand($"--authentication --username \"{escapedUsername}\" --password \"{escapedPassword}\"");
+  }
+
+
+  /// Authenticates with SSO using a token
+
+  public string AuthenticationWithToken(string token)
+  {
+    if (string.IsNullOrWhiteSpace(token))
+    {
+      throw new ArgumentException("Token cannot be empty or whitespace", nameof(token));
+    }
+
+    var escapedToken = token.Replace("\"", "\\\"");
+    return ExecuteCommand($"--authentication --token \"{escapedToken}\"");
+  }
+
+
+  /// Creates a new user account and generates an associated API Key
+
+  public string CreateUser()
+  {
+    return ExecuteCommand("--create-user");
+  }
+
+  /// Launches the configuration wizard for setting up database connections
+
+  public string Configure()
+  {
+    return ExecuteCommand("--configure");
+  }
+
+  /// Lists all available database configurations
+
+  public string ListConfigs()
+  {
+    return ExecuteCommand("--list-configs");
+  }
+
+  /// Displays the database schema for a configured database
+  public string ShowSchema()
+  {
+    return ExecuteCommand("--show-schema");
+  }
+
+  /// Displays information about the currently authenticated user
+  public string WhoAmI()
+  {
+    return ExecuteCommand("--woami");
+  }
+
+  /// Launches the web-based graphical user interface
+  public string Gui()
+  {
+    return ExecuteCommand("--gui");
+  }
+
+
+  private string ExecuteCommand(string arguments)
+
+  {
+    if (_verbose)
+    {
+      Console.WriteLine($"Executing: {_pythonPath} {_scriptPath} {arguments}");
+    }
+
+    var process = new Process
+    {
+      StartInfo = new ProcessStartInfo
+      {
+        FileName = _pythonPath,
+        Arguments = $"\"{_scriptPath}\" {arguments}",
+        RedirectStandardOutput = true,
+        RedirectStandardError = true,
+        UseShellExecute = false,
+        CreateNoWindow = true
+      }
+    };
+
+    process.Start();
+    var output = process.StandardOutput.ReadToEnd();
+    var error = process.StandardError.ReadToEnd();
+    process.WaitForExit();
+
+    if (_verbose)
+    {
+      Console.WriteLine("Command output:");
+      Console.WriteLine(output);
+      if (!string.IsNullOrEmpty(error))
+      {
+        Console.WriteLine("Error output:\n" + error);
+      }
+    }
+
+    if (!string.IsNullOrEmpty(error))
+    {
+      throw new InvalidOperationException($"Python CLI error: {error}");
+    }
+
+    return output.Trim();
+  }
 }